function htmlToElement(html) {
  const template = document.createElement("template")
  html = html.trim()
  template.innerHTML = html
  return template.content.firstChild
}

function initPopover(baseURL, useContextualBacklinks) {
  const basePath = baseURL.replace(window.location.origin, "")
<<<<<<< HEAD
  document.addEventListener("DOMContentLoaded", () => {
    fetchData.then(({ content }) => {
      const links = [...document.getElementsByClassName("internal-link")]
      links
        .filter(li => li.dataset.src || (li.dataset.idx && useContextualBacklinks))
        .forEach(li => {
          if (li.dataset.ctx) {
            console.log(li.dataset.ctx)
            const linkDest = content[li.dataset.src]
            const popoverElement = `<div class="popover">
=======
  fetchData.then(({ content }) => {
    const links = [...document.getElementsByClassName("internal-link")]
    links
      .filter((li) => li.dataset.src)
      .forEach((li) => {
        const linkDest = content[li.dataset.src.replace(/\/$/g, "").replace(basePath, "")]
        if (linkDest) {
          const popoverElement = `<div class="popover">
>>>>>>> 8b855b52
    <h3>${linkDest.title}</h3>
    <p>${highlight(removeMarkdown(linkDest.content), li.dataset.ctx)}...</p>
    <p class="meta">${new Date(linkDest.lastmodified).toLocaleDateString()}</p>
</div>`
<<<<<<< HEAD
            const el = htmlToElement(popoverElement)
            li.appendChild(el)
            li.addEventListener("mouseover", () => {
              el.classList.add("visible")
            })
            li.addEventListener("mouseout", () => {
              el.classList.remove("visible")
            })
          } else {
            const linkDest = content[li.dataset.src.replace(/\/$/g, "").replace(basePath, "")]
            if (linkDest) {
              const popoverElement = `<div class="popover">
    <h3>${linkDest.title}</h3>
    <p>${removeMarkdown(linkDest.content).split(" ", 20).join(" ")}...</p>
    <p class="meta">${new Date(linkDest.lastmodified).toLocaleDateString()}</p>
</div>`
              const el = htmlToElement(popoverElement)
              li.appendChild(el)
              li.addEventListener("mouseover", () => {
                el.classList.add("visible")
              })
              li.addEventListener("mouseout", () => {
                el.classList.remove("visible")
              })
            }
          }
        })
    })
=======
          const el = htmlToElement(popoverElement)
          li.appendChild(el)
          li.addEventListener("mouseover", () => {
            el.classList.add("visible")
          })
          li.addEventListener("mouseout", () => {
            el.classList.remove("visible")
          })
        }
      })
>>>>>>> 8b855b52
  })
}<|MERGE_RESOLUTION|>--- conflicted
+++ resolved
@@ -7,32 +7,34 @@
 
 function initPopover(baseURL, useContextualBacklinks) {
   const basePath = baseURL.replace(window.location.origin, "")
-<<<<<<< HEAD
-  document.addEventListener("DOMContentLoaded", () => {
-    fetchData.then(({ content }) => {
-      const links = [...document.getElementsByClassName("internal-link")]
-      links
-        .filter(li => li.dataset.src || (li.dataset.idx && useContextualBacklinks))
-        .forEach(li => {
-          if (li.dataset.ctx) {
-            console.log(li.dataset.ctx)
-            const linkDest = content[li.dataset.src]
-            const popoverElement = `<div class="popover">
-=======
   fetchData.then(({ content }) => {
     const links = [...document.getElementsByClassName("internal-link")]
     links
-      .filter((li) => li.dataset.src)
-      .forEach((li) => {
-        const linkDest = content[li.dataset.src.replace(/\/$/g, "").replace(basePath, "")]
-        if (linkDest) {
+      .filter(li => li.dataset.src || (li.dataset.idx && useContextualBacklinks))
+      .forEach(li => {
+        if (li.dataset.ctx) {
+          const linkDest = content[li.dataset.src]
           const popoverElement = `<div class="popover">
->>>>>>> 8b855b52
     <h3>${linkDest.title}</h3>
     <p>${highlight(removeMarkdown(linkDest.content), li.dataset.ctx)}...</p>
     <p class="meta">${new Date(linkDest.lastmodified).toLocaleDateString()}</p>
 </div>`
-<<<<<<< HEAD
+          const el = htmlToElement(popoverElement)
+          li.appendChild(el)
+          li.addEventListener("mouseover", () => {
+            el.classList.add("visible")
+          })
+          li.addEventListener("mouseout", () => {
+            el.classList.remove("visible")
+          })
+        } else {
+          const linkDest = content[li.dataset.src.replace(/\/$/g, "").replace(basePath, "")]
+          if (linkDest) {
+            const popoverElement = `<div class="popover">
+    <h3>${linkDest.title}</h3>
+    <p>${removeMarkdown(linkDest.content).split(" ", 20).join(" ")}...</p>
+    <p class="meta">${new Date(linkDest.lastmodified).toLocaleDateString()}</p>
+</div>`
             const el = htmlToElement(popoverElement)
             li.appendChild(el)
             li.addEventListener("mouseover", () => {
@@ -41,37 +43,8 @@
             li.addEventListener("mouseout", () => {
               el.classList.remove("visible")
             })
-          } else {
-            const linkDest = content[li.dataset.src.replace(/\/$/g, "").replace(basePath, "")]
-            if (linkDest) {
-              const popoverElement = `<div class="popover">
-    <h3>${linkDest.title}</h3>
-    <p>${removeMarkdown(linkDest.content).split(" ", 20).join(" ")}...</p>
-    <p class="meta">${new Date(linkDest.lastmodified).toLocaleDateString()}</p>
-</div>`
-              const el = htmlToElement(popoverElement)
-              li.appendChild(el)
-              li.addEventListener("mouseover", () => {
-                el.classList.add("visible")
-              })
-              li.addEventListener("mouseout", () => {
-                el.classList.remove("visible")
-              })
-            }
           }
-        })
-    })
-=======
-          const el = htmlToElement(popoverElement)
-          li.appendChild(el)
-          li.addEventListener("mouseover", () => {
-            el.classList.add("visible")
-          })
-          li.addEventListener("mouseout", () => {
-            el.classList.remove("visible")
-          })
         }
       })
->>>>>>> 8b855b52
   })
 }